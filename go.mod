module github.com/percona/saas

go 1.23

replace github.com/percona/platform => ../should-not-exist

require (
	github.com/golang/protobuf v1.5.4
	github.com/grpc-ecosystem/grpc-gateway/v2 v2.19.1
	github.com/mwitkow/go-proto-validators v0.3.2
	github.com/percona/promconfig v0.2.5
	github.com/pkg/errors v0.9.1
	github.com/prometheus/client_golang v1.19.1
	go.starlark.net v0.0.0-20201210151846-e81fc95f7bd5
	go.uber.org/zap v1.27.0
	golang.org/x/crypto v0.28.0
	google.golang.org/grpc v1.67.0
	google.golang.org/protobuf v1.34.2
	gopkg.in/yaml.v3 v3.0.1
)

require (
	github.com/beorn7/perks v1.0.1 // indirect
	github.com/cespare/xxhash/v2 v2.3.0 // indirect
	github.com/prometheus/client_model v0.5.0 // indirect
	github.com/prometheus/common v0.48.0 // indirect
	github.com/prometheus/procfs v0.12.0 // indirect
	github.com/stretchr/testify v1.8.3 // indirect
	go.uber.org/multierr v1.10.0 // indirect
	golang.org/x/net v0.28.0 // indirect
<<<<<<< HEAD
	golang.org/x/sys v0.25.0 // indirect
	golang.org/x/text v0.18.0 // indirect
=======
	golang.org/x/sys v0.26.0 // indirect
	golang.org/x/text v0.19.0 // indirect
	google.golang.org/genproto v0.0.0-20240227224415-6ceb2ff114de // indirect
>>>>>>> c5e5daf7
	google.golang.org/genproto/googleapis/rpc v0.0.0-20240814211410-ddb44dafa142 // indirect
)

require (
	github.com/gogo/protobuf v1.3.2 // indirect
	google.golang.org/genproto/googleapis/api v0.0.0-20240814211410-ddb44dafa142
)<|MERGE_RESOLUTION|>--- conflicted
+++ resolved
@@ -28,14 +28,8 @@
 	github.com/stretchr/testify v1.8.3 // indirect
 	go.uber.org/multierr v1.10.0 // indirect
 	golang.org/x/net v0.28.0 // indirect
-<<<<<<< HEAD
-	golang.org/x/sys v0.25.0 // indirect
-	golang.org/x/text v0.18.0 // indirect
-=======
 	golang.org/x/sys v0.26.0 // indirect
 	golang.org/x/text v0.19.0 // indirect
-	google.golang.org/genproto v0.0.0-20240227224415-6ceb2ff114de // indirect
->>>>>>> c5e5daf7
 	google.golang.org/genproto/googleapis/rpc v0.0.0-20240814211410-ddb44dafa142 // indirect
 )
 
